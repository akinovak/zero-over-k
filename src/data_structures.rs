use ark_ff::PrimeField;
<<<<<<< HEAD
use ark_poly::{
    univariate::DensePolynomial, EvaluationDomain, GeneralEvaluationDomain,
};
use ark_poly_commit::{
    LabeledCommitment, LabeledPolynomial, PCCommitment, PCRandomness,
    PolynomialCommitment,
};

use crate::{
    commitment::HomomorphicCommitment,
    error::Error,
=======
use ark_poly::{univariate::DensePolynomial, GeneralEvaluationDomain};
use ark_poly_commit::{PCCommitment, PCRandomness, PolynomialCommitment};

use crate::{
    commitment::HomomorphicCommitment,
>>>>>>> 21da6d3b
    // error::Error,
    multiproof::Proof as MultiOpenProof,
    oracles::{
        fixed::{FixedProverOracle, FixedVerifierOracle},
        traits::Instantiable,
    },
};

use ark_serialize::{
    CanonicalDeserialize, CanonicalSerialize, SerializationError,
};
use ark_std::io::{Read, Write};

pub type UniversalSRS<F, PC> =
    <PC as PolynomialCommitment<F, DensePolynomial<F>>>::UniversalParams;

#[derive(Clone)]
pub struct IndexInfo<F: PrimeField> {
    pub quotient_degree: usize,
    pub extended_coset_domain: GeneralEvaluationDomain<F>,
}

pub struct ProverPreprocessedInput<F: PrimeField, PC: HomomorphicCommitment<F>>
{
    pub fixed_oracles: Vec<FixedProverOracle<F>>,
    pub permutation_oracles: Vec<FixedProverOracle<F>>,
    pub empty_rands_for_fixed: Vec<PC::Randomness>,
}

impl<F: PrimeField, PC: HomomorphicCommitment<F>>
    ProverPreprocessedInput<F, PC>
{
    pub fn new(
        fixed_oracles: &Vec<FixedProverOracle<F>>,
        permutation_oracles: &Vec<FixedProverOracle<F>>,
<<<<<<< HEAD
        index_info: &IndexInfo<F>
    ) -> Self {
        let mut fixed_oracles = fixed_oracles.clone(); 
=======
        index_info: &IndexInfo<F>,
    ) -> Self {
        let mut fixed_oracles = fixed_oracles.clone();
>>>>>>> 21da6d3b
        let mut permutation_oracles = permutation_oracles.clone();

        for oracle in fixed_oracles.iter_mut() {
            oracle.compute_extended_evals(&index_info.extended_coset_domain);
        }

        for oracle in permutation_oracles.iter_mut() {
            oracle.compute_extended_evals(&index_info.extended_coset_domain);
        }
        Self {
            empty_rands_for_fixed: vec![
                PC::Randomness::empty();
                fixed_oracles.len()
                    + permutation_oracles.len()
            ],
            fixed_oracles,
            permutation_oracles,
        }
    }
}

pub struct VerifierPreprocessedInput<
    F: PrimeField,
    PC: HomomorphicCommitment<F>,
> {
    pub fixed_oracles: Vec<FixedVerifierOracle<F, PC>>,
    pub permutation_oracles: Vec<FixedVerifierOracle<F, PC>>,
}

impl<F: PrimeField, PC: HomomorphicCommitment<F>> Clone
    for VerifierPreprocessedInput<F, PC>
{
    fn clone(&self) -> Self {
        Self {
            fixed_oracles: self.fixed_oracles.clone(),
            permutation_oracles: self.permutation_oracles.clone(),
        }
    }
}
pub struct VerifierKey<F: PrimeField, PC: HomomorphicCommitment<F>> {
    pub verifier_key: PC::VerifierKey,
    pub index_info: IndexInfo<F>,
    pub zh_inverses_over_coset: Vec<F>,
}

impl<F: PrimeField, PC: HomomorphicCommitment<F>> Clone for VerifierKey<F, PC> {
    fn clone(&self) -> Self {
        Self {
            verifier_key: self.verifier_key.clone(),
            index_info: self.index_info.clone(),
            zh_inverses_over_coset: self.zh_inverses_over_coset.clone(),
        }
    }
}

pub struct ProverKey<F: PrimeField, PC: HomomorphicCommitment<F>> {
    pub vk: VerifierKey<F, PC>,
    pub committer_key: PC::CommitterKey,
}

impl<F: PrimeField, PC: HomomorphicCommitment<F>> ProverKey<F, PC> {
    pub fn from_ck_and_vk(
        ck: &PC::CommitterKey,
        vk: &VerifierKey<F, PC>,
    ) -> Self {
        Self {
            vk: vk.clone(),
            committer_key: ck.clone(),
        }
    }
}

#[derive(CanonicalSerialize, CanonicalDeserialize)]
pub struct Proof<F: PrimeField, PC: HomomorphicCommitment<F>> {
    pub witness_commitments: Vec<PC::Commitment>,
    pub witness_evals: Vec<F>,
    pub quotient_chunk_commitments: Vec<PC::Commitment>,
    pub quotient_chunks_evals: Vec<F>,
    pub selector_oracle_evals: Vec<F>,
    pub multiopen_proof: MultiOpenProof<F, PC>,
}

impl<F: PrimeField, PC: HomomorphicCommitment<F>> Proof<F, PC> {
    pub fn info(&self) -> String {
        format!(
            "Proof stats: \n
            witness commitments: {}
            witness evals: {}
            quotient chunk commitments: {}
            quotient chunks evals: {}
            selector oracle evals: {}
            MultiOpenProof:
                q_evals: {}
                f_commit: 1
                opening_proof: 1,
            ",
            self.witness_commitments.len(),
            self.witness_evals.len(),
            self.quotient_chunk_commitments.len(),
            self.quotient_chunks_evals.len(),
            self.selector_oracle_evals.len(),
            self.multiopen_proof.q_evals.len()
        )
        .to_string()
    }

    pub fn cumulative_info(&self) -> String {
        let num_of_commitments = self.witness_commitments.len()
            + self.quotient_chunk_commitments.len()
            + 1; // + 1 for f commitment in multiopen
        let num_of_field_elements = self.witness_evals.len()
            + self.quotient_chunks_evals.len()
            + self.selector_oracle_evals.len()
            + self.multiopen_proof.q_evals.len();

        format!(
            "
            Proof is consisted of: \n
            {} commitments
            {} field elements
            1 PC::Proof
            ",
            num_of_commitments, num_of_field_elements
        )
        .to_string()
    }
}<|MERGE_RESOLUTION|>--- conflicted
+++ resolved
@@ -1,5 +1,4 @@
 use ark_ff::PrimeField;
-<<<<<<< HEAD
 use ark_poly::{
     univariate::DensePolynomial, EvaluationDomain, GeneralEvaluationDomain,
 };
@@ -11,13 +10,6 @@
 use crate::{
     commitment::HomomorphicCommitment,
     error::Error,
-=======
-use ark_poly::{univariate::DensePolynomial, GeneralEvaluationDomain};
-use ark_poly_commit::{PCCommitment, PCRandomness, PolynomialCommitment};
-
-use crate::{
-    commitment::HomomorphicCommitment,
->>>>>>> 21da6d3b
     // error::Error,
     multiproof::Proof as MultiOpenProof,
     oracles::{
@@ -53,15 +45,9 @@
     pub fn new(
         fixed_oracles: &Vec<FixedProverOracle<F>>,
         permutation_oracles: &Vec<FixedProverOracle<F>>,
-<<<<<<< HEAD
         index_info: &IndexInfo<F>
     ) -> Self {
-        let mut fixed_oracles = fixed_oracles.clone(); 
-=======
-        index_info: &IndexInfo<F>,
-    ) -> Self {
         let mut fixed_oracles = fixed_oracles.clone();
->>>>>>> 21da6d3b
         let mut permutation_oracles = permutation_oracles.clone();
 
         for oracle in fixed_oracles.iter_mut() {
@@ -140,7 +126,7 @@
     pub witness_evals: Vec<F>,
     pub quotient_chunk_commitments: Vec<PC::Commitment>,
     pub quotient_chunks_evals: Vec<F>,
-    pub selector_oracle_evals: Vec<F>,
+    pub fixed_oracle_evals: Vec<F>,
     pub multiopen_proof: MultiOpenProof<F, PC>,
 }
 
@@ -162,7 +148,7 @@
             self.witness_evals.len(),
             self.quotient_chunk_commitments.len(),
             self.quotient_chunks_evals.len(),
-            self.selector_oracle_evals.len(),
+            self.fixed_oracle_evals.len(),
             self.multiopen_proof.q_evals.len()
         )
         .to_string()
@@ -174,7 +160,7 @@
             + 1; // + 1 for f commitment in multiopen
         let num_of_field_elements = self.witness_evals.len()
             + self.quotient_chunks_evals.len()
-            + self.selector_oracle_evals.len()
+            + self.fixed_oracle_evals.len()
             + self.multiopen_proof.q_evals.len();
 
         format!(
