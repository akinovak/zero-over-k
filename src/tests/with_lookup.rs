#[cfg(test)]
mod test {
    use std::collections::{BTreeMap, BTreeSet};

    use ark_bls12_381::{Bls12_381, Fr as F};
    use ark_ff::{UniformRand, Zero};
    use ark_poly::{univariate::DensePolynomial, GeneralEvaluationDomain};
    use ark_poly::{EvaluationDomain, UVPolynomial};
    use ark_poly_commit::{LabeledPolynomial, PolynomialCommitment};
    use ark_std::test_rng;
    use rand_chacha::ChaChaRng;

    use crate::commitment::KZG10;
    use crate::data_structures::{
        PermutationInfo, ProverKey, ProverPreprocessedInput,
        VerifierPreprocessedInput,
    };
    use crate::indexer::Indexer;
    use crate::oracles::fixed::{FixedProverOracle, FixedVerifierOracle};
    use crate::oracles::instance::InstanceVerifierOracle;
    use crate::oracles::query::OracleType;
    use crate::oracles::rotation::Rotation;
    use crate::oracles::traits::Instantiable;
    use crate::oracles::witness::WitnessVerifierOracle;
    use crate::oracles::{
        instance::InstanceProverOracle, witness::WitnessProverOracle,
    };
    use crate::rng::SimpleHashFiatShamirRng;
    use crate::vo::generic_lookup_vo::GenericLookupVO;
    use crate::vo::generic_vo::GenericVO;

    use crate::vo::query::VirtualQuery;
    use crate::vo::virtual_expression::VirtualExpression;
    use crate::vo::{LookupVirtualOracle, VirtualOracle};
    use crate::PIL;
    use blake2::Blake2s;

    type FS = SimpleHashFiatShamirRng<Blake2s, ChaChaRng>;
    type PC = KZG10<Bls12_381>;

    type PilInstance = PIL<F, PC, FS>;

    fn get_lookup_expressions_and_queries() -> (
        Vec<VirtualExpression<F>>,
        Vec<VirtualQuery>,
        Vec<VirtualQuery>,
    ) {
        let q1 = VirtualQuery::new(0, Rotation::curr(), OracleType::Witness);
        let t_q1 = VirtualQuery::new(0, Rotation::curr(), OracleType::Fixed);

        let expr1: VirtualExpression<F> = q1.clone().into();

        let expressions = vec![expr1];
        let queries = vec![q1];
        let table_queries = vec![t_q1];

        (expressions, queries, table_queries)
    }

    fn get_vo_expression_and_queries(
    ) -> (VirtualExpression<F>, Vec<VirtualQuery>) {
        let q1 = VirtualQuery::new(0, Rotation::curr(), OracleType::Witness);
        let q2 = VirtualQuery::new(1, Rotation::curr(), OracleType::Witness);
        let q3 = VirtualQuery::new(2, Rotation::curr(), OracleType::Witness);

        let q4 = VirtualQuery::new(0, Rotation::curr(), OracleType::Fixed);

        let mul_expression = {
            let a: VirtualExpression<F> = q1.clone().into();
            let b: VirtualExpression<F> = q2.clone().into();
            let c: VirtualExpression<F> = q3.clone().into();

            let q: VirtualExpression<F> = q4.clone().into();

            q * (a * b - c)
        };

        (mul_expression, vec![q1, q2, q3, q4])
    }

    #[test]
    fn test_full_circuit_simple_lookup() {
        let convert_to_field = |x: &[usize]| -> Vec<F> {
            x.iter().map(|&xi| F::from(xi as u64)).collect()
        };

        let domain_size = 16;
        let poly_degree = domain_size - 1;
        let max_degree = poly_degree;
        let mut rng = test_rng();

        let srs = PilInstance::universal_setup(max_degree, &mut rng).unwrap();

        let (ck, verifier_key) = PilInstance::prepare_keys(&srs).unwrap();

        let domain = GeneralEvaluationDomain::<F>::new(domain_size).unwrap();

        let scaling_factor = 4;

        let extended_coset_domain =
            GeneralEvaluationDomain::<F>::new(scaling_factor * domain_size)
                .unwrap();

        let usable_rows = 10;
        let dummy_table = 999;
        let table_evals = [
            1,
            2,
            3,
            4,
            5,
            6,
            7,
            dummy_table,
            dummy_table,
            dummy_table,
            dummy_table,
            dummy_table,
            dummy_table,
            dummy_table,
            dummy_table,
            dummy_table,
        ];
        let table_evals = convert_to_field(&table_evals);

        let a_evals = [
            1,
            1,
            2,
            3,
            4,
            4,
            dummy_table,
            dummy_table,
            dummy_table,
            dummy_table,
        ];
        let mut a_evals = convert_to_field(&a_evals);

        let b_evals = [
            // actual values but they can be random
            F::rand(&mut rng),
            F::rand(&mut rng),
            F::rand(&mut rng),
            F::rand(&mut rng),
            F::rand(&mut rng),
            F::rand(&mut rng),
            F::rand(&mut rng),
            F::rand(&mut rng),
            F::rand(&mut rng),
            F::rand(&mut rng),
            // now blinds
            F::rand(&mut rng),
            F::rand(&mut rng),
            F::rand(&mut rng),
            F::rand(&mut rng),
            F::rand(&mut rng),
            F::rand(&mut rng),
        ];

        let mut c_evals: Vec<F> = a_evals
            .iter()
            .take(usable_rows)
            .zip(b_evals.iter().take(usable_rows))
            .map(|(&a, &b)| a * b)
            .collect();

        for _ in usable_rows..domain_size {
            c_evals.push(F::rand(&mut rng));
            a_evals.push(F::rand(&mut rng));
        }

        assert_eq!(c_evals.len(), domain_size);

        let selector_evals = [1, 1, 1, 1, 1, 1, 1, 1, 1, 1, 0, 0, 0, 0, 0, 0];
        let q_blind_evals = [0, 0, 0, 0, 0, 0, 0, 0, 0, 0, 1, 1, 1, 1, 1, 1];

        let selector_evals = convert_to_field(&selector_evals);
        let q_blind_evals = convert_to_field(&q_blind_evals);

        // sanity check
        for i in 0..domain_size {
            assert_eq!(
                F::zero(),
                selector_evals[i] * (a_evals[i] * b_evals[i] - c_evals[i])
            );
        }

        let a_poly =
            DensePolynomial::from_coefficients_slice(&domain.ifft(&a_evals));
        let b_poly =
            DensePolynomial::from_coefficients_slice(&domain.ifft(&b_evals));
        let c_poly =
            DensePolynomial::from_coefficients_slice(&domain.ifft(&c_evals));

        let mut a = WitnessProverOracle::<F>::new("a", a_poly.clone(), &a_evals, false);
        let mut b = WitnessProverOracle::<F>::new("b", b_poly.clone(), &b_evals, false);
        let mut c = WitnessProverOracle::<F>::new("c", c_poly.clone(), &c_evals, false);

        let q_poly = DensePolynomial::from_coefficients_slice(
            &domain.ifft(&selector_evals),
        );
        let mut q = FixedProverOracle {
            label: "q".to_string(),
            poly: q_poly.clone(),
            evals_at_coset_of_extended_domain: None,
            queried_rotations: BTreeSet::new(),
            evals: selector_evals,
        };

        let q_blind_poly = DensePolynomial::from_coefficients_slice(
            &domain.ifft(&q_blind_evals),
        );

        let q_blind = FixedProverOracle {
            label: "q_blind".to_string(),
            poly: q_blind_poly.clone(),
            evals_at_coset_of_extended_domain: Some(
                extended_coset_domain.coset_fft(&q_blind_poly),
            ),
            evals: q_blind_evals.to_vec(),
            queried_rotations: BTreeSet::from([Rotation::curr()]),
        };

        let table_poly = DensePolynomial::from_coefficients_slice(
            &domain.ifft(&table_evals),
        );
        let t = FixedProverOracle {
            label: "t".to_string(),
            poly: table_poly.clone(),
            evals_at_coset_of_extended_domain: None,
            queried_rotations: BTreeSet::new(),
            evals: table_evals,
        };

        let mut witness_oracles: &mut [&mut WitnessProverOracle<F>] = &mut [&mut a, &mut b, &mut c];
        let mut instance_oracles: &mut [&mut InstanceProverOracle<F>] = &mut [];
        let mut fixed_oracles: &mut [&mut FixedProverOracle<F>] = &mut [&mut q];
        let mut table_oracles = [t];

        let mut mul_vo = GenericVO::<F>::init(get_vo_expression_and_queries());

        let mut lookup_vo =
            GenericLookupVO::<F>::init(get_lookup_expressions_and_queries());

        mul_vo.configure(
            &mut witness_oracles,
            &mut instance_oracles,
            &mut fixed_oracles,
        );

        lookup_vo
            .configure(
                &mut witness_oracles,
                &mut instance_oracles,
                &mut fixed_oracles,
                &mut table_oracles,
            )
            .unwrap();

        let vos: Vec<&dyn VirtualOracle<F>> = vec![&mul_vo];
        let lookups: Vec<&dyn LookupVirtualOracle<F>> = vec![&lookup_vo];

        let vk = Indexer::<F, PC>::index(
            &verifier_key,
            &vos,
            lookups,
            &witness_oracles,
            &instance_oracles,
            &fixed_oracles,
            domain,
            &domain.vanishing_polynomial().into(),
            PermutationInfo::dummy(),
            usable_rows,
        )
        .unwrap();

        let pk = ProverKey::from_ck_and_vk(&ck, &vk);

        let mut preprocessed = ProverPreprocessedInput::new(
            &mut fixed_oracles,
            &vec![],
            &table_oracles.to_vec(),
            &q_blind,
            &vk.index_info,
        );

        let proof = PilInstance::prove(
            &pk,
            &mut preprocessed,
            &mut witness_oracles,
            &mut instance_oracles,
            &vos,
            domain_size,
            &domain.vanishing_polynomial().into(),
            &mut rng,
        )
        .unwrap();

        // println!("{}", proof.info());
        println!("{}", proof.cumulative_info());

        //Verifier
        let mut a_ver = WitnessVerifierOracle::new("a", false);
        let mut b_ver = WitnessVerifierOracle::new("b", false);
        let mut c_ver = WitnessVerifierOracle::new("c", false);

        let labeled_selectors: Vec<LabeledPolynomial<F, DensePolynomial<F>>> =
            [(q_poly.clone(), "q")]
                .iter()
                .map(|(poly, label)| {
                    LabeledPolynomial::new(
                        label.to_string(),
                        poly.clone(),
                        None,
                        None,
                    )
                })
                .collect();

        let (selector_commitments, _) =
            PC::commit(&ck, labeled_selectors.iter(), None).unwrap();

        let mut fixed_oracles_raw: Vec<_> = selector_commitments
            .iter()
            .map(|cmt| FixedVerifierOracle::<F, PC> {
                label: cmt.label().clone(),
                queried_rotations: BTreeSet::default(),
                evals_at_challenges: BTreeMap::default(),
                commitment: Some(cmt.commitment().clone()),
            })
            .collect();
        let mut fixed_oracles_v: Vec<&mut FixedVerifierOracle<F, PC>> = fixed_oracles_raw
            .iter_mut()
            .collect();
        let mut fixed_oracles: &mut [&mut FixedVerifierOracle<F, PC>] = fixed_oracles_v.iter_mut().into_slice();

        let labeled_table_oracles: Vec<
            LabeledPolynomial<F, DensePolynomial<F>>,
        > = [(table_poly.clone(), "t")]
            .iter()
            .map(|(poly, label)| {
                LabeledPolynomial::new(
                    label.to_string(),
                    poly.clone(),
                    None,
                    None,
                )
            })
            .collect();

        let (table_commitments, _) =
            PC::commit(&ck, labeled_table_oracles.iter(), None).unwrap();

        let mut table_oracles: Vec<_> = table_commitments
            .iter()
            .map(|cmt| FixedVerifierOracle::<F, PC> {
                label: cmt.label().clone(),
                queried_rotations: BTreeSet::default(),
                evals_at_challenges: BTreeMap::default(),
                commitment: Some(cmt.commitment().clone()),
            })
            .collect();

        let q_blind_labeled = q_blind.to_labeled();
        let (q_blind_commitment, _) =
            PC::commit(&ck, &[q_blind_labeled], None).unwrap();

        let q_blind = FixedVerifierOracle::<F, PC> {
            label: "q_blind".into(),
            queried_rotations: BTreeSet::from([Rotation::curr()]),
            evals_at_challenges: BTreeMap::default(),
            commitment: Some(q_blind_commitment[0].commitment().clone()),
        };

        let mut ver_wtns_oracles: &mut [&mut WitnessVerifierOracle<F, PC>] = &mut [&mut a_ver, &mut b_ver, &mut c_ver];
        let mut instance_oracles: &mut [&mut InstanceVerifierOracle<F>] = &mut [];

        let mut mul_vo = GenericVO::<F>::init(get_vo_expression_and_queries());

        let mut lookup_vo =
            GenericLookupVO::<F>::init(get_lookup_expressions_and_queries());

        mul_vo.configure(
            &mut ver_wtns_oracles,
            &mut instance_oracles,
            &mut fixed_oracles,
        );

        lookup_vo
            .configure(
                &mut ver_wtns_oracles,
                &mut instance_oracles,
                &mut fixed_oracles,
                &mut table_oracles,
            )
            .unwrap();

        let vos: Vec<&dyn VirtualOracle<F>> = vec![&mul_vo];
        let lookups: Vec<&dyn LookupVirtualOracle<F>> = vec![&lookup_vo];

        let mut vk = Indexer::<F, PC>::index(
            &verifier_key,
            &vos,
            lookups,
            &mut ver_wtns_oracles,
            &instance_oracles,
            &fixed_oracles,
            domain,
            &domain.vanishing_polynomial().into(),
            PermutationInfo::dummy(),
            0,
        )
        .unwrap();

<<<<<<< HEAD
        let mut preprocessed = VerifierPreprocessedInput {
=======
        let preprocessed = VerifierPreprocessedInput {
>>>>>>> cde4e214
            fixed_oracles,
            table_oracles,
            permutation_oracles: vec![],
            q_blind,
        };

        // Since we mutate fixed oracles by adding evals at challenge for specific proof
        // preprocessed input is cloned in order to enable preserving original preprocessed
        // Second option is just to "reset" preprocessed after verification ends
        //let mut pp_clone = preprocessed.clone();

        let res = PilInstance::verify(
            &mut vk,
            &mut preprocessed,
            proof,
            &mut ver_wtns_oracles,
            &mut instance_oracles,
            &vos,
            domain_size,
            &domain.vanishing_polynomial().into(),
            &mut rng,
        )
        .unwrap();

        assert_eq!(res, ());
    }
}<|MERGE_RESOLUTION|>--- conflicted
+++ resolved
@@ -413,11 +413,7 @@
         )
         .unwrap();
 
-<<<<<<< HEAD
         let mut preprocessed = VerifierPreprocessedInput {
-=======
-        let preprocessed = VerifierPreprocessedInput {
->>>>>>> cde4e214
             fixed_oracles,
             table_oracles,
             permutation_oracles: vec![],
