--- conflicted
+++ resolved
@@ -20,19 +20,13 @@
         ProverKey, ProverPreprocessedInput, VerifierPreprocessedInput,
     };
     use crate::indexer::Indexer;
-<<<<<<< HEAD
     use crate::multiproof::poly;
-=======
->>>>>>> 21da6d3b
 
     use crate::oracles::fixed::{FixedProverOracle, FixedVerifierOracle};
     use crate::oracles::instance::{
         InstanceProverOracle, InstanceVerifierOracle,
     };
-<<<<<<< HEAD
     use crate::oracles::query;
-=======
->>>>>>> 21da6d3b
     use crate::oracles::traits::Instantiable;
     use crate::oracles::witness::{WitnessProverOracle, WitnessVerifierOracle};
     use crate::rng::SimpleHashFiatShamirRng;
@@ -378,16 +372,8 @@
 
         let pk = ProverKey::from_ck_and_vk(&ck, &vk);
 
-<<<<<<< HEAD
         let preprocessed =
             ProverPreprocessedInput::new(&selector_oracles, &vec![], &vk.index_info);
-=======
-        let preprocessed = ProverPreprocessedInput::new(
-            &selector_oracles,
-            &vec![],
-            &vk.index_info,
-        );
->>>>>>> 21da6d3b
 
         let proof = PilInstance::prove(
             &pk,
@@ -421,7 +407,6 @@
 
         let mut instance_oracles: [InstanceVerifierOracle<F>; 0] = [];
 
-<<<<<<< HEAD
         let labeled_selectors: Vec<LabeledPolynomial<F, DensePolynomial<F>>> = [
             (selector_polys[0].clone(), "q1"),
             (selector_polys[1].clone(), "q2"),
@@ -435,43 +420,12 @@
 
         let mut selector_oracles: Vec<_> = selector_commitments.iter().map(|cmt| {
             FixedVerifierOracle::<F, PC> {
-=======
-        let labeled_selectors: Vec<LabeledPolynomial<F, DensePolynomial<F>>> =
-            [
-                (selector_polys[0].clone(), "q1"),
-                (selector_polys[1].clone(), "q2"),
-                (selector_polys[2].clone(), "q3"),
-                (selector_polys[3].clone(), "q4"),
-            ]
-            .iter()
-            .map(|(poly, label)| {
-                LabeledPolynomial::new(
-                    label.to_string(),
-                    poly.clone(),
-                    None,
-                    None,
-                )
-            })
-            .collect();
-
-        let (selector_commitments, _) =
-            PC::commit(&ck, labeled_selectors.iter(), None).unwrap();
-
-        let mut selector_oracles: Vec<_> = selector_commitments
-            .iter()
-            .map(|cmt| FixedVerifierOracle::<F, PC> {
->>>>>>> 21da6d3b
                 label: cmt.label().clone(),
                 queried_rotations: BTreeSet::default(),
                 evals_at_challenges: BTreeMap::default(),
                 commitment: Some(cmt.commitment().clone()),
-<<<<<<< HEAD
             }
         }).collect();
-=======
-            })
-            .collect();
->>>>>>> 21da6d3b
 
         let mut rescue_vo =
         GenericVO::<F, PC>::init(PrecompiledRescue::get_expr_and_queries());
@@ -493,10 +447,7 @@
         )
         .unwrap();
 
-<<<<<<< HEAD
-
-=======
->>>>>>> 21da6d3b
+
         let verifier_pp = VerifierPreprocessedInput {
             fixed_oracles: selector_oracles.clone(),
             permutation_oracles: vec![],
@@ -505,11 +456,7 @@
         // We clone because fixed oracles must be mutable in order to add evals at challenge
         // Another option is to create reset method which will just reset challenge to eval mapping
         // This is anyway just mockup of frontend
-<<<<<<< HEAD
         let mut pp_clone = verifier_pp.clone(); 
-=======
-        let mut pp_clone = verifier_pp.clone();
->>>>>>> 21da6d3b
 
         let vos: Vec<&dyn VirtualOracle<F>> = vec![&rescue_vo];
 
@@ -710,15 +657,7 @@
 
         let pk = ProverKey::from_ck_and_vk(&ck, &vk);
 
-<<<<<<< HEAD
         let preprocessed = ProverPreprocessedInput::new(&selector_oracles, &vec![], &vk.index_info);
-=======
-        let preprocessed = ProverPreprocessedInput::new(
-            &selector_oracles,
-            &vec![],
-            &vk.index_info,
-        );
->>>>>>> 21da6d3b
 
         let proof = PilInstance::prove(
             &pk,
@@ -751,7 +690,6 @@
             evals: pi_evals.clone(),
             queried_rotations: BTreeSet::new(),
         };
-<<<<<<< HEAD
 
         let mut instance_oracles = [pi];
 
@@ -766,8 +704,6 @@
         }).collect();
 
         let (selector_commitments, _) = PC::commit(&ck, labeled_selectors.iter(), None).unwrap();
-=======
->>>>>>> 21da6d3b
 
         let mut selector_oracles: Vec<_> = selector_commitments.iter().map(|cmt| {
             FixedVerifierOracle::<F, PC> {
@@ -829,8 +765,6 @@
             &witness_ver_oracles,
             &instance_oracles,
             &selector_oracles,
-<<<<<<< HEAD
-=======
             domain,
             &domain.vanishing_polynomial().into(),
         )
@@ -1030,24 +964,11 @@
             &witness_oracles,
             &instance_oracles,
             &fixed_oracles,
->>>>>>> 21da6d3b
             domain,
             &domain.vanishing_polynomial().into(),
         )
         .unwrap();
 
-<<<<<<< HEAD
-        let verifier_pp = VerifierPreprocessedInput {
-            fixed_oracles: selector_oracles.clone(),
-            permutation_oracles: vec![],
-        };
-
-        // We clone because fixed oracles must be mutable in order to add evals at challenge
-        // Another option is to create reset method which will just reset challenge to eval mapping
-        // This is anyway just mockup of frontend
-        let mut pp_clone = verifier_pp.clone(); 
-
-=======
         let pk = ProverKey::from_ck_and_vk(&ck, &vk);
 
         let preprocessed = ProverPreprocessedInput::new(
@@ -1142,7 +1063,7 @@
         // Another option is to create reset method which will just reset challenge to eval mapping
         // This is anyway just mockup of frontend
         let mut pp_clone = verifier_pp.clone();
->>>>>>> 21da6d3b
+        
         let res = PilInstance::verify(
             &mut vk,
             &mut pp_clone,
