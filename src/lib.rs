--- conflicted
+++ resolved
@@ -13,21 +13,12 @@
 use ark_std::rand::{Rng, RngCore};
 use commitment::HomomorphicCommitment;
 use data_structures::{
-<<<<<<< HEAD
     IndexInfo, Proof, ProverKey, ProverPreprocessedInput, UniversalSRS,
     VerifierKey, VerifierPreprocessedInput,
 };
 use multiproof::piop::Multiopen;
 use oracles::instance::{InstanceProverOracle, InstanceVerifierOracle};
 use oracles::query::QueryContext;
-=======
-    Proof, ProverKey, ProverPreprocessedInput, UniversalSRS, VerifierKey,
-    VerifierPreprocessedInput,
-};
-use multiproof::piop::Multiopen;
-use oracles::instance::{InstanceProverOracle, InstanceVerifierOracle};
-
->>>>>>> 21da6d3b
 use oracles::traits::{ConcreteOracle, Instantiable};
 use oracles::witness::{WitnessProverOracle, WitnessVerifierOracle};
 use piop::PIOPforPolyIdentity;
@@ -37,11 +28,8 @@
 use crate::oracles::query::OracleType;
 use crate::oracles::rotation::Rotation;
 use crate::oracles::traits::CommittedOracle;
-<<<<<<< HEAD
 use crate::piop::prover;
 use crate::util::compute_vanishing_poly_over_coset;
-=======
->>>>>>> 21da6d3b
 
 pub mod commitment;
 pub mod data_structures;
@@ -197,7 +185,7 @@
             verifier_second_msg.xi,
             &omegas,
         );
-        let selector_query_set = PIOPforPolyIdentity::<F, PC>::get_query_set(
+        let fixed_query_set = PIOPforPolyIdentity::<F, PC>::get_query_set(
             &preprocessed.fixed_oracles,
             verifier_second_msg.label,
             verifier_second_msg.xi,
@@ -212,14 +200,14 @@
         .map(|(_, eval)| *eval)
         .collect();
 
-        let selector_oracles_labeled: Vec<_> = preprocessed
+        let fixed_oracles_labeled: Vec<_> = preprocessed
             .fixed_oracles
             .iter()
             .map(|o| o.to_labeled())
             .collect();
 
-        let selector_oracle_evals: Vec<F> =
-            evaluate_query_set(&selector_oracles_labeled, &selector_query_set)
+        let fixed_oracle_evals: Vec<F> =
+            evaluate_query_set(&fixed_oracles_labeled, &fixed_query_set)
                 .iter()
                 .map(|(_, eval)| *eval)
                 .collect();
@@ -235,12 +223,12 @@
             .chain(quotient_chunk_oracles.iter())
             .map(|o| o as &dyn Instantiable<F>)
             .collect();
-        let selector_oracles: Vec<&dyn Instantiable<F>> = preprocessed
+        let fixed_oracles: Vec<&dyn Instantiable<F>> = preprocessed
             .fixed_oracles
             .iter()
             .map(|o| o as &dyn Instantiable<F>)
             .collect();
-        oracles.extend_from_slice(&selector_oracles.as_slice());
+        oracles.extend_from_slice(&fixed_oracles.as_slice());
 
         let oracle_rands: Vec<PC::Randomness> = wtns_rands
             .iter()
@@ -271,7 +259,7 @@
                 .map(|c| c.commitment().clone())
                 .collect(),
             quotient_chunks_evals,
-            selector_oracle_evals,
+            fixed_oracle_evals,
             multiopen_proof,
         };
 
@@ -454,18 +442,18 @@
 
         assert_eq!(query_set.len(), proof.witness_evals.len());
 
-        let selector_query_set = PIOPforPolyIdentity::<F, PC>::get_query_set(
+        let fixed_query_set = PIOPforPolyIdentity::<F, PC>::get_query_set(
             &preprocessed.fixed_oracles,
             verifier_second_msg.label,
             verifier_second_msg.xi,
             &omegas,
         );
 
-        assert_eq!(selector_query_set.len(), proof.selector_oracle_evals.len());
-
-        for ((poly_label, (_, point)), &evaluation) in selector_query_set
-            .iter()
-            .zip(proof.selector_oracle_evals.iter())
+        assert_eq!(fixed_query_set.len(), proof.fixed_oracle_evals.len());
+
+        for ((poly_label, (_, point)), &evaluation) in fixed_query_set
+            .iter()
+            .zip(proof.fixed_oracle_evals.iter())
         {
             match selector_oracles_mapping.get(poly_label) {
                 Some(index) => preprocessed.fixed_oracles[*index]
